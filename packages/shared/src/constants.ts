export const TIMEOUT_SEC = 60; // 1 minute
export const SANDBOX_ROOT_DIR = "/home/daytona";
export const SNAPSHOT_NAME = "daytonaio/langchain-open-swe:0.1.0";
export const PLAN_INTERRUPT_DELIMITER = ":::";
export const PLAN_INTERRUPT_ACTION_TITLE = "Approve/Edit Plan";

// Prefix the access token with `x-` so that it's included in requests to the LangGraph server.
export const GITHUB_TOKEN_COOKIE = "x-github-access-token";
export const GITHUB_INSTALLATION_TOKEN_COOKIE = "x-github-installation-token";

export const DO_NOT_RENDER_ID_PREFIX = "do-not-render-";
export const GITHUB_AUTH_STATE_COOKIE = "github_auth_state";
export const GITHUB_INSTALLATION_ID_COOKIE = "github_installation_id";
export const GITHUB_TOKEN_TYPE_COOKIE = "github_token_type";

<<<<<<< HEAD
export const LANGGRAPH_DOCUMENTATION = `# LangGraph Technical Reference

## What is LangGraph
LangGraph is a library for building stateful, multi-step workflows with LLMs. It creates applications as state machines with nodes (functions) and edges (connections) that can:
- Maintain conversation memory across interactions
- Integrate external tools and APIs
- Pause for human input and resume execution
- Handle complex multi-agent workflows

## Core Concepts
- **StateGraph**: The main workflow container
- **State**: Data structure (TypedDict) that flows between nodes
- **Nodes**: Functions that process state and return updates
- **Edges**: Connections between nodes (static or conditional)
- **Checkpointing**: Persistence that saves state after each step
- **Reducers**: Functions that define how state updates merge (e.g., \`add_messages\` appends to lists)

## Core Imports
\`\`\`python
from typing import Annotated
from typing_extensions import TypedDict
from langgraph.graph import StateGraph, START, END
from langgraph.graph.message import add_messages
from langgraph.checkpoint.memory import MemorySaver
from langgraph.prebuilt import ToolNode, tools_condition
from langgraph.types import Command, interrupt
from langchain_core.tools import tool, InjectedToolCallId
from langchain_core.messages import ToolMessage
\`\`\`

## State Definition
State is a TypedDict that defines the data structure flowing through your graph. Use \`Annotated[list, add_messages]\` for message history (appends), regular types for other fields (overwrite).

\`\`\`python
# Basic state with messages
class State(TypedDict):
    messages: Annotated[list, add_messages]  # Appends to list

# Extended state with custom fields
class ExtendedState(TypedDict):
    messages: Annotated[list, add_messages]
    custom_field: str  # Overwrites value
    another_field: int
\`\`\`

## Graph Creation Pattern
Standard workflow: Define state → Create graph → Add nodes → Connect with edges → Compile

\`\`\`python
# 1. Define state
class State(TypedDict):
    messages: Annotated[list, add_messages]

# 2. Create graph builder
graph_builder = StateGraph(State)

# 3. Add nodes
def node_function(state: State):
    return {"messages": [response]}

graph_builder.add_node("node_name", node_function)

# 4. Add edges
graph_builder.add_edge(START, "node_name")
graph_builder.add_edge("node_name", END)

# 5. Compile
graph = graph_builder.compile()
# or with memory:
memory = MemorySaver()
graph = graph_builder.compile(checkpointer=memory)
\`\`\`

## Node Function Patterns
Nodes are functions that take current state and return state updates as dictionaries.

\`\`\`python
# Basic chatbot node
def chatbot(state: State):
    return {"messages": [llm.invoke(state["messages"])]}

# Node with tools
def chatbot_with_tools(state: State):
    message = llm_with_tools.invoke(state["messages"])
    return {"messages": [message]}

# Node with state updates
def custom_node(state: State):
    return {
        "messages": [new_message],
        "custom_field": "new_value"
    }

# Error handling node
def safe_node(state: State):
    try:
        result = llm.invoke(state["messages"])
        return {"messages": [result]}
    except Exception as e:
        error_msg = {"role": "assistant", "content": f"Error: {str(e)}"}
        return {"messages": [error_msg]}
\`\`\`

## Tool Integration
Tools extend LLM capabilities. Use \`@tool\` decorator for custom tools, bind to LLM, create ToolNode, and add conditional routing.

\`\`\`python
# External tool
from langchain_tavily import TavilySearch
search_tool = TavilySearch(max_results=2)

# Custom tool
@tool
def custom_tool(param: str) -> str:
    """Tool description."""
    return f"Result: {param}"

# Tool list and binding
tools = [search_tool, custom_tool]
llm_with_tools = llm.bind_tools(tools)

# Tool node
tool_node = ToolNode(tools=tools)
graph_builder.add_node("tools", tool_node)

# Conditional routing to tools
graph_builder.add_conditional_edges("chatbot", tools_condition)
graph_builder.add_edge("tools", "chatbot")
\`\`\`

## Memory/Persistence
Checkpointers save state after each step, enabling conversation memory and pause/resume. Each conversation needs a unique \`thread_id\`.

\`\`\`python
# Basic memory
from langgraph.checkpoint.memory import MemorySaver
memory = MemorySaver()
graph = graph_builder.compile(checkpointer=memory)

# Thread-based conversations
config = {"configurable": {"thread_id": "unique_id"}}

# Usage with memory
events = graph.stream(input_data, config, stream_mode="values")

# State inspection
snapshot = graph.get_state(config)
current_state = snapshot.values
next_node = snapshot.next

# Manual state update
graph.update_state(config, {"field": "new_value"})
\`\`\`

## Human-in-the-Loop
Use \`interrupt()\` in tools to pause execution for human input. Resume with \`Command(resume=data)\`.

\`\`\`python
# Interrupt tool
@tool
def human_assistance(query: str) -> str:
    """Request human assistance."""
    human_response = interrupt({"query": query})
    return human_response["data"]

# Usage pattern
# 1. Start execution - hits interrupt
events = graph.stream(input_data, config, stream_mode="values")

# 2. Resume with human input
human_command = Command(resume={"data": "human response"})
events = graph.stream(human_command, config, stream_mode="values")

# Tool with state updates
@tool
def validation_tool(
    name: str, 
    email: str, 
    tool_call_id: Annotated[str, InjectedToolCallId]
) -> str:
    """Validate with human and update state."""
    human_response = interrupt({"name": name, "email": email})
    
    state_update = {
        "validated_name": human_response.get("name", name),
        "validated_email": human_response.get("email", email),
        "messages": [ToolMessage("Validated", tool_call_id=tool_call_id)]
    }
    return Command(update=state_update)
\`\`\`

## Conditional Routing
\`\`\`python
# Using tools_condition (prebuilt)
graph_builder.add_conditional_edges("chatbot", tools_condition)

# Custom conditional function
def custom_router(state: State) -> str:
    last_message = state["messages"][-1]
    if hasattr(last_message, 'tool_calls') and last_message.tool_calls:
        return "tools"
    elif "END" in last_message.content:
        return END
    return "continue"

# Usage
graph_builder.add_conditional_edges(
    "chatbot",
    custom_router,
    {
        "tools": "tools",
        "continue": "chatbot",
        END: END
    }
)
\`\`\`

## Execution Patterns
\`\`\`python
# Basic execution
result = graph.invoke({"messages": [{"role": "user", "content": "Hello"}]})

# Streaming execution
for event in graph.stream(input_data, config, stream_mode="values"):
    print(event)

# With memory/config
config = {"configurable": {"thread_id": "1"}}
events = graph.stream(input_data, config, stream_mode="values")
for event in events:
    if "messages" in event:
        event["messages"][-1].pretty_print()
\`\`\`

## Complete Examples

### Basic Chatbot
\`\`\`python
from typing import Annotated
from typing_extensions import TypedDict
from langgraph.graph import StateGraph, START, END
from langgraph.graph.message import add_messages

class State(TypedDict):
    messages: Annotated[list, add_messages]

graph_builder = StateGraph(State)

def chatbot(state: State):
    return {"messages": [llm.invoke(state["messages"])]}

graph_builder.add_node("chatbot", chatbot)
graph_builder.add_edge(START, "chatbot")
graph_builder.add_edge("chatbot", END)
graph = graph_builder.compile()
\`\`\`

### Tool-Enabled Agent
\`\`\`python
from langchain_tavily import TavilySearch
from langgraph.prebuilt import ToolNode, tools_condition

class State(TypedDict):
    messages: Annotated[list, add_messages]

tool = TavilySearch(max_results=2)
tools = [tool]
llm_with_tools = llm.bind_tools(tools)

graph_builder = StateGraph(State)

def chatbot(state: State):
    return {"messages": [llm_with_tools.invoke(state["messages"])]}

graph_builder.add_node("chatbot", chatbot)
tool_node = ToolNode(tools=tools)
graph_builder.add_node("tools", tool_node)

graph_builder.add_conditional_edges("chatbot", tools_condition)
graph_builder.add_edge("tools", "chatbot")
graph_builder.add_edge(START, "chatbot")

graph = graph_builder.compile()
\`\`\`

### Agent with Memory and Human-in-the-Loop
\`\`\`python
from langgraph.checkpoint.memory import MemorySaver
from langgraph.types import Command, interrupt

@tool
def human_assistance(query: str) -> str:
    human_response = interrupt({"query": query})
    return human_response["data"]

tools = [TavilySearch(max_results=2), human_assistance]
llm_with_tools = llm.bind_tools(tools)

def chatbot(state: State):
    message = llm_with_tools.invoke(state["messages"])
    assert len(message.tool_calls) <= 1  # No parallel tools with interrupts
    return {"messages": [message]}

graph_builder = StateGraph(State)
graph_builder.add_node("chatbot", chatbot)
graph_builder.add_node("tools", ToolNode(tools=tools))
graph_builder.add_conditional_edges("chatbot", tools_condition)
graph_builder.add_edge("tools", "chatbot")
graph_builder.add_edge(START, "chatbot")

memory = MemorySaver()
graph = graph_builder.compile(checkpointer=memory)

# Usage with interrupts
config = {"configurable": {"thread_id": "1"}}
events = graph.stream(input_data, config)  # Pauses at interrupt
human_command = Command(resume={"data": "response"})
events = graph.stream(human_command, config)  # Resumes
\`\`\`

### Custom State Management
\`\`\`python
class CustomState(TypedDict):
    messages: Annotated[list, add_messages]
    user_name: str
    validated: bool

@tool
def validate_user(
    name: str, 
    tool_call_id: Annotated[str, InjectedToolCallId]
) -> str:
    human_response = interrupt({"name": name})
    state_update = {
        "user_name": human_response.get("name", name),
        "validated": True,
        "messages": [ToolMessage("Validated", tool_call_id=tool_call_id)]
    }
    return Command(update=state_update)

# Standard graph setup with CustomState...
\`\`\`

## Time Travel and State History
LangGraph's checkpointing enables time travel - rewinding to previous states and exploring alternative paths.

\`\`\`python
# Get state history
for state in graph.get_state_history(config):
    print(f"Messages: {len(state.values['messages'])}, Next: {state.next}")
    if len(state.values["messages"]) == 6:  # Select specific state
        target_state = state

# Resume from specific checkpoint using checkpoint_id
events = graph.stream(None, target_state.config, stream_mode="values")

# Manual state inspection
snapshot = graph.get_state(config)
current_state = snapshot.values
next_node = snapshot.next
checkpoint_id = snapshot.config["configurable"]["checkpoint_id"]
\`\`\`

## Workflow Patterns

### Prompt Chaining
Sequential LLM calls where each processes the output of the previous one.

\`\`\`python
class State(TypedDict):
    topic: str
    joke: str
    improved_joke: str

def generate_joke(state: State):
    msg = llm.invoke(f"Write a joke about {state['topic']}")
    return {"joke": msg.content}

def improve_joke(state: State):
    msg = llm.invoke(f"Make this funnier: {state['joke']}")
    return {"improved_joke": msg.content}

# Add conditional logic
def check_quality(state: State) -> str:
    return "improve" if "?" not in state["joke"] else "end"

graph_builder.add_conditional_edges(
    "generate_joke", 
    check_quality, 
    {"improve": "improve_joke", "end": END}
)
\`\`\`

### Parallelization
Multiple LLMs work simultaneously, then results are aggregated.

\`\`\`python
class State(TypedDict):
    topic: str
    joke: str
    story: str
    poem: str
    combined: str

def call_llm_joke(state: State):
    msg = llm.invoke(f"Write a joke about {state['topic']}")
    return {"joke": msg.content}

def call_llm_story(state: State):
    msg = llm.invoke(f"Write a story about {state['topic']}")
    return {"story": msg.content}

def aggregator(state: State):
    combined = f"Story: {state['story']}\\nJoke: {state['joke']}"
    return {"combined": combined}

# Multiple edges from START for parallel execution
graph_builder.add_edge(START, "call_llm_joke")
graph_builder.add_edge(START, "call_llm_story")
graph_builder.add_edge("call_llm_joke", "aggregator")
graph_builder.add_edge("call_llm_story", "aggregator")
\`\`\`

### Routing
Classify input and direct to specialized follow-up tasks.

\`\`\`python
from typing_extensions import Literal

class Route(BaseModel):
    choice: Literal["poem", "story", "joke"] = Field(description="Route choice")

router = llm.with_structured_output(Route)

def route_input(state: State):
    decision = router.invoke([
        SystemMessage("Route to poem, story, or joke based on request"),
        HumanMessage(state["input"])
    ])
    return {"decision": decision.choice}

def route_decision(state: State) -> str:
    if state["decision"] == "poem":
        return "poem_node"
    elif state["decision"] == "story":
        return "story_node"
    return "joke_node"

graph_builder.add_conditional_edges(
    "route_input",
    route_decision,
    {"poem_node": "poem_node", "story_node": "story_node", "joke_node": "joke_node"}
)
\`\`\`

### Orchestrator-Worker Pattern
Central orchestrator breaks down tasks and delegates to workers using Send API.

\`\`\`python
from langgraph.constants import Send
from typing import Annotated, List
import operator

class Section(BaseModel):
    name: str
    description: str

class State(TypedDict):
    topic: str
    sections: list[Section]
    completed_sections: Annotated[list, operator.add]  # Workers write here
    final_report: str

class WorkerState(TypedDict):
    section: Section
    completed_sections: Annotated[list, operator.add]

def orchestrator(state: State):
    """Plan the work and create sections"""
    sections = planner.invoke(f"Plan sections for {state['topic']}")
    return {"sections": sections.sections}

def worker(state: WorkerState):
    """Worker writes one section"""
    content = llm.invoke(f"Write section: {state['section'].name}")
    return {"completed_sections": [content.content]}

def assign_workers(state: State):
    """Create workers dynamically using Send API"""
    return [Send("worker", {"section": s}) for s in state["sections"]]

graph_builder.add_conditional_edges("orchestrator", assign_workers, ["worker"])
\`\`\`

### Evaluator-Optimizer
One LLM generates responses while another evaluates and provides feedback in a loop.

\`\`\`python
class Feedback(BaseModel):
    grade: Literal["good", "bad"] = Field(description="Quality assessment")
    feedback: str = Field(description="Improvement suggestions")

evaluator = llm.with_structured_output(Feedback)

def generator(state: State):
    prompt = f"Write about {state['topic']}"
    if state.get("feedback"):
        prompt += f" considering: {state['feedback']}"
    msg = llm.invoke(prompt)
    return {"content": msg.content}

def evaluate(state: State):
    grade = evaluator.invoke(f"Evaluate: {state['content']}")
    return {"grade": grade.grade, "feedback": grade.feedback}

def should_continue(state: State) -> str:
    return "generator" if state["grade"] == "bad" else END

graph_builder.add_conditional_edges(
    "evaluate", 
    should_continue, 
    {"generator": "generator", END: END}
)
\`\`\`

## Prebuilt Agent Components
LangGraph provides prebuilt components for common agent patterns.

\`\`\`python
from langgraph.prebuilt import create_react_agent
from langchain_core.tools import tool

@tool
def calculator(expression: str) -> float:
    """Evaluate mathematical expressions."""
    return eval(expression)

# Prebuilt ReAct agent
agent = create_react_agent(llm, tools=[calculator])

# Usage
response = agent.invoke({"messages": "What is 15 * 23?"})
\`\`\`

## Agent Execution Patterns

### Basic Execution
\`\`\`python
# Synchronous
response = agent.invoke({"messages": "Hello"})

# Asynchronous  
response = await agent.ainvoke({"messages": "Hello"})

# Streaming
for chunk in agent.stream({"messages": "Hello"}):
    print(chunk)

# Async streaming
async for chunk in agent.astream({"messages": "Hello"}):
    print(chunk)
\`\`\`

### Input Formats
\`\`\`python
# String input (converted to HumanMessage)
agent.invoke({"messages": "Hello"})

# Message dictionary
agent.invoke({"messages": {"role": "user", "content": "Hello"}})

# List of messages
agent.invoke({"messages": [{"role": "user", "content": "Hello"}]})

# With custom state fields
agent.invoke({
    "messages": "Hello",
    "user_name": "Alice",
    "context": {"key": "value"}
})
\`\`\`

### Recursion Limits
\`\`\`python
from langgraph.errors import GraphRecursionError

# Set recursion limit to prevent infinite loops
max_iterations = 5
recursion_limit = 2 * max_iterations + 1

try:
    response = agent.invoke(
        {"messages": "Complex task"},
        {"recursion_limit": recursion_limit}
    )
except GraphRecursionError:
    print("Agent stopped due to max iterations")

# Or configure at agent level
agent_with_limit = agent.with_config(recursion_limit=recursion_limit)
\`\`\`

## Advanced Features

### Multi-Agent Systems
\`\`\`python
# Supervisor pattern - coordinates multiple specialist agents
# Swarm pattern - agents collaborate dynamically
# Use langgraph-supervisor and langgraph-swarm packages
\`\`\`

### Memory Integration
\`\`\`python
# Short-term memory (session-based)
# Long-term memory (persistent across sessions)
# Use langmem package for advanced memory features
\`\`\`

### Deployment and Monitoring
\`\`\`python
# LangGraph Platform for production deployment
# LangGraph Studio for visual debugging
# Built-in streaming and human-in-the-loop capabilities
\`\`\`

## Key Rules
1. **State updates**: Return dict with keys to update
2. **Reducers**: \`add_messages\` appends, others overwrite
3. **Tool interrupts**: Use \`assert len(tool_calls) <= 1\`
4. **Memory**: Requires \`thread_id\` in config
5. **Resume**: Use \`Command(resume=data)\` after interrupt
6. **State from tools**: Use \`Command(update=state_dict)\`
7. **Time travel**: Use \`get_state_history()\` and checkpoint_id for rewinding
8. **Workflow patterns**: Choose based on task structure (sequential, parallel, conditional)
9. **Send API**: Use for dynamic worker creation in orchestrator patterns
10. **Recursion limits**: Set to prevent infinite loops in agent execution`;
=======
export const MANAGER_GRAPH_ID = "manager";
export const PLANNER_GRAPH_ID = "planner";
export const PROGRAMMER_GRAPH_ID = "programmer";

export const GITHUB_USER_ID_HEADER = "x-github-user-id";
export const GITHUB_USER_LOGIN_HEADER = "x-github-user-login";
>>>>>>> 4e52be54
<|MERGE_RESOLUTION|>--- conflicted
+++ resolved
@@ -13,7 +13,14 @@
 export const GITHUB_INSTALLATION_ID_COOKIE = "github_installation_id";
 export const GITHUB_TOKEN_TYPE_COOKIE = "github_token_type";
 
-<<<<<<< HEAD
+export const MANAGER_GRAPH_ID = "manager";
+export const PLANNER_GRAPH_ID = "planner";
+export const PROGRAMMER_GRAPH_ID = "programmer";
+
+export const GITHUB_USER_ID_HEADER = "x-github-user-id";
+export const GITHUB_USER_LOGIN_HEADER = "x-github-user-login";
+
+
 export const LANGGRAPH_DOCUMENTATION = `# LangGraph Technical Reference
 
 ## What is LangGraph
@@ -649,12 +656,4 @@
 7. **Time travel**: Use \`get_state_history()\` and checkpoint_id for rewinding
 8. **Workflow patterns**: Choose based on task structure (sequential, parallel, conditional)
 9. **Send API**: Use for dynamic worker creation in orchestrator patterns
-10. **Recursion limits**: Set to prevent infinite loops in agent execution`;
-=======
-export const MANAGER_GRAPH_ID = "manager";
-export const PLANNER_GRAPH_ID = "planner";
-export const PROGRAMMER_GRAPH_ID = "programmer";
-
-export const GITHUB_USER_ID_HEADER = "x-github-user-id";
-export const GITHUB_USER_LOGIN_HEADER = "x-github-user-login";
->>>>>>> 4e52be54
+10. **Recursion limits**: Set to prevent infinite loops in agent execution`;